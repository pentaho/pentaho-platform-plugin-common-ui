--- conflicted
+++ resolved
@@ -183,17 +183,8 @@
                         style.get(this.domNode, 'borderRightWidth')) +'px';
                   }
                   style.set(this.popup.domNode, 'width', this.width);
-<<<<<<< HEAD
-                  if(typeof query('.dijitDialogPaneContent',this.popup.domNode).style != 'undefined') {
-                    style.set(query('.dijitDialogPaneContent',this.popup.domNode),'width', this.width);
-                  }
-                  if(typeof query('.dijitDialogPaneContent',this.domNode).style != 'undefined') {
-                    style.set(query('.dijitDialogPaneContent',this.domNode),'width', this.width);
-                  }
-=======
                   query('.dijitDialogPaneContent', this.popup.domNode).forEach(function(node) {style.set(node, 'width', this.width);});
                   query('.dijitDialogPaneContent', this.domNode).forEach(function(node) {style.set(node, 'width', this.width);});
->>>>>>> eeb6446c
                 }
               } else {
                 if(!this.shown) {
