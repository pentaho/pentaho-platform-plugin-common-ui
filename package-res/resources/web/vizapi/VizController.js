/*!
 * Copyright 2010 - 2015 Pentaho Corporation.  All rights reserved.
 *
 * Licensed under the Apache License, Version 2.0 (the "License");
 * you may not use this file except in compliance with the License.
 * You may obtain a copy of the License at
 *
 * http://www.apache.org/licenses/LICENSE-2.0
 *
 * Unless required by applicable law or agreed to in writing, software
 * distributed under the License is distributed on an "AS IS" BASIS,
 * WITHOUT WARRANTIES OR CONDITIONS OF ANY KIND, either express or implied.
 * See the License for the specific language governing permissions and
 * limitations under the License.
 */
define([
  './data/DataView',
  './eventsManager',
  './colorPaletteRegistry',
  './vizTypeRegistry',
], function(DataView, events, colorPalettes, vizTypes) {

  /*
   VizController

   A controller for visualization objects

   author: James Dixon
   */

  /*
      VizController
      The visualization controller
   */
  function VizController(id) {
    this.id = id;
    this.domNode = null;
    this.isDragging = false;
    this.selections = [];
    this.highlights = [];
    this.metrics = null;
    this.dataTable = null;
    this.currentViz = null;
    this.currentAction = 'select';
    this.layoutPanelElement = null;
    this.layoutPanel = null;
    this.visualPanelElement = null;
    this.layoutShown = false;
    this.toolbarElement = null;
    this.title = null;
    this.chart = null;
    this.palette = colorPalettes.get(); // The default palette.
    this.lastError = null;
    this.memberPalette = null;
    this.formatInfo = null;
  }

  /*
   getError
   Returns the most recent Javascript error object
   */
  VizController.prototype.getError = function() {
    return this.lastError;
  }

  /*
   getState
   Returns the state of the controller and the current visualiztion.
   {
   vizId: 'some id', // the id of the visualization
   vizState: {} // the state object from the visualization
   }
   */
  VizController.prototype.getState = function() {
    try {
      var state = {};

      if(this.currentViz) {
        state.vizId = this.currentViz.id;
        if(this.chart.getState) {
          state.vizState = this.chart.getState();
        }
      }
      return state;
    } catch(e) {
      this.lastError = e;
      return null;
    }
  }

  /*
   setState
   Sets the state of the controller and the visualization

   state    A state object
   returns  true if there were no errors
   */
  VizController.prototype.setState = function(state, onReady ) {
    var myself = this;

<<<<<<< HEAD
/*
 pentaho.VizController
 The visualization controller
 */
pentaho.VizController = function(id) {
  this.id = id;
  this.domNode = null;
  this.isDragging = false;
  this.combinations = [];
  this.selections = [];
  this.highlights = [];
  this.metrics = null;
  this.origTable = null;
  this.dataTable = null;
  this.currentViz = null;
  this.currentAction = 'select';
  this.layoutPanelElement = null;
  this.layoutPanel = null;
  this.visualPanelElement = null;
  this.layoutShown = false;
  this.toolbarElement = null;
  this.title = null;
  this.chart = null;
  this.palette = pentaho.palettes[0];
  this.lastError = null;
  this.memberPalette = null;
  this.formatInfo = null;
}

pentaho.VizController.prototype.dispose = function() {
  pentaho.events.removeSource(this);
  if(this.chart) {
    if(this.chart.dispose) this.chart.dispose();
    pentaho.events.removeSource(this.chart);
    this.chart = null;
  }

  this.domNode = this.visualPanelElement = null;
};

/*
 getError
 Returns the most recent Javascript error object
 */
pentaho.VizController.prototype.getError = function() {
  return this.lastError;
}

/*
 getState
 Returns the state of the controller and the current visualiztion.
 {
 vizId: 'some id', // the id of the visualization
 vizState: {} // the state object from the visualization
 }
 */
pentaho.VizController.prototype.getState = function() {
  try {
    var state = {};

    if( this.currentViz ) {
      state.vizId = this.currentViz.id;
      if( this.chart.getState ) {
        state.vizState = this.chart.getState();
=======
    function haveChart() {
      delete state.dataReqs;
      // TODO: dojo dependency!!
      dojo.safeMixin(myself.currentViz, state);

      if( myself.chart && myself.chart.setState ) {
        myself.chart.setState(state.vizState);
>>>>>>> 6762bfec
      }

      if(onReady) onReady();
    }

    try {
      // find the visualization
      if( !this.currentViz || this.currentViz.id != state.vizId ) {
        this.currentViz = vizTypes.get(state.vizId);

        if( !this.currentViz ) {
          alert('Visualization not found: '+state.vizId);
        }
        // set the state of the visualization
        this.setVisualization(this.currentViz, undefined, haveChart );
      } else {
        haveChart();
      }

      return true;
    } catch (e) {
      this.lastError = e;
      return false;
    }
  }

  /*
   setDomNode
   Sets the HTML DOM node that the visualization needs to render inside

   node    HTML DOM element
   returns     true if there were no errors
   */
  VizController.prototype.setDomNode = function(node) {
    try {
    this.domNode = node;

      // Empty out the node
      while(node.firstChild) {
        node.removeChild(node.firstChild);
      }

    // Create an empty DIV for the visualization to render in
      var width = this.domNode.offsetWidth;
      var height = this.domNode.offsetHeight;
      this.visualPanelElement = document.createElement("DIV");
      this.visualPanelElement.setAttribute('id', 'visualPanelElement-'+this.id);
      this.visualPanelElement.setAttribute('style','border:0px solid #red; background-color: white; width: '+(width)+'px; height: '+(height)+'px');
      this.domNode.appendChild(this.visualPanelElement);
      return true;
    } catch (e) {
      this.lastError = e;
      return false;
    }
  }

  /*
   setDataTable
   Sets the DataTable (DataTable) for the visualization

   table       A DataTable object
   returns     true if there were no errors
   */
  VizController.prototype.setDataTable = function(table) {
    try {
      this.dataTable = table;
      this.setupTable();
      return true;
    } catch (e) {
      this.lastError = e;
      return false;
    }
  }

  /*
  setMemberPalette
  Sets the color mappings for members in the current data table

  colors     Map of attributes/measures in the table to a map of member to color mappings
  */
  VizController.prototype.setMemberPalette = function(colors) {
    this.memberPalette = colors;
  }

  /*
  setFormatInfo
  Sets the formatting strings and style
  for measure members in the current data table

  formatInfo  The new format info.
  The structure of this argument is like the following:
      {
          "[MEASURE:0]":      "#,###",
          ...
          currencySymbol:     "$",
          decimalPlaceholder: ".",
          thousandSeparator:  ","
      }
  */
  VizController.prototype.setFormatInfo = function(formatInfo) {
    this.formatInfo = formatInfo;
  }

  /*
   setTitle
   Sets the title that the visualization should display

   title   The title to display
   */
  VizController.prototype.setTitle = function(title) {
    this.title = title;
  }

  /*
   setVisualization
   Sets the visualization to display

   visualization   Visualization metadata
   returns         true if there were no errors
   */
  VizController.prototype.setVisualization = function(visualization, options, onReady ) {
    try {
      if(this.currentViz && this.currentViz['class'] != visualization['class']) {
        // remove the old visualization
        this.setDomNode(this.domNode);
      }
      this.currentViz = visualization;
      // dipslay the new visualization
      this.doVisualization(visualization, options, onReady );
      return true;
    } catch(e) {
      this.lastError = e;
      return false;
    }
  }

  /*
   updateVisualization
   Updates the current visualization, for example if the data has changed in some way

   returns         true if there were no errors
   */
  VizController.prototype.updateVisualization = function(options, onReady ) {
    try {
      // update the current visualization, if possible
      if(!this.currentViz) {
        return;
      }
      this.doVisualization(this.currentViz, options, onReady );
      return true;
    } catch (e) {
      this.lastError = e;
      return false;
    }
  }

  /*
   doVisualization
   Creates a visualization and causes it to render

   returns         true if there were no errors
   */
  VizController.prototype.doVisualization = function( visualization, userDefinedOptions, onReady ) {
    this.userDefinedOptions = userDefinedOptions || {};

    if(!this.dataTable) { return; }

    try {
      currentView = new DataView(this.dataTable);

      var className = visualization['class'];

      // Set chart options
      var options = {
        'title':this.title,
        'width':this.visualPanelElement.offsetWidth,
        'height':this.visualPanelElement.offsetHeight,
        metrics: this.metrics,
        palette: this.palette,
        controller: this,
        action: this.currentAction,
        selections: this.highlights
      };

      if(visualization.needsColorGradient) {
        var gradMap = [ [255,0,0],[255,255,0],[0,0,255],[0,255,0] ];
        // var idx = document.getElementById('colorGradient1Select').selectedIndex;
        options.color1 = gradMap[0];
        // idx = document.getElementById('colorGradient2Select').selectedIndex;
        options.color2 = gradMap[3];
      }


    // see if we have additional properties to set
    var propMap = visualization.propMap;
    if(propMap) {
      for(var propNo=0; propNo<propMap.length; propNo++) {
        var prop = propMap[propNo];
        var propValue = null;
        if(prop.source == 'columnlabel') {
          propValue = currentView.getColumnLabel(prop.position);
          }
          if( prop.source == 'maxvalue') {
          propValue = this.metrics[prop.position].range.max;
          }
          if( prop.source == 'minvalue') {
          propValue = this.metrics[prop.position].range.min;
        }
          var obj = options;
        for(var nameNo = 0; nameNo < prop.name.length; nameNo++) {
          if(nameNo < prop.name.length - 1) {
            // make sure the parent parts exist
            if(!obj[prop.name[nameNo]]) {
              obj[prop.name[nameNo]] = {};
            }
              obj = obj[prop.name[nameNo]]
            }
            else {
            // we are at the end
            obj[prop.name[nameNo]] = propValue;
          }
        }
      }
    }

      if(visualization.args) {
        for(var x in visualization.args) {
          options[x] = visualization.args[x];
        }
      }
      for(var x in this.userDefinedOptions) {
        options[x] = this.userDefinedOptions[x];
      }

      options.memberPalette = this.memberPalette ? this.memberPalette : {};
      options.formatInfo    = this.formatInfo;

      var id = 'chart_div'+this.id;
      var myself = this;

      if( this.chart && this.chart.vizId == visualization.id ) {
        // same control no need to change
        chartExists();
      } else {
        var chartDiv = this.visualPanelElement;
        vizTypes.createByTypeAsync(visualization, chartDiv).then(function(viz) {
          myself.chart = viz;

          events.addListener(viz, 'select',      function(){ return myself.chartSelectHandler.apply(myself,arguments||[]);} );
          events.addListener(viz, 'doubleclick', function(){ return myself.chartDoubleClickHandler.apply(myself,arguments||[]);} );
          events.addListener(viz, 'onmouseover', function(){ return myself.chartMouseOverHandler.apply(myself,arguments||[]);} );
          events.addListener(viz, 'onmouseout',  function(){ return myself.chartMouseOutHandler.apply(myself,arguments||[]);} );

          chartExists();
        });
      }

      return true;
    } catch(e) {
      this.lastError = e;
      return false;
    }
    // Instantiate and draw our chart, passing in some options.

    function chartExists() {
      myself.chart.controller = myself;
      myself.chart.id = 'viz' + myself.id;
      myself.chart.vizId = visualization.id;

      try {
        myself.chart.draw(currentView, options);
      } catch(e) {
        if(typeof console !== 'undefined' && console.log) {
          console.log(e.message);
        }
      }
      myself.currentViz = visualization;

      if(onReady) onReady();
    }
  }

  /*
   chartSelectHandler
   Called when the user clicks on something in the visualization
   */
  VizController.prototype.chartSelectHandler = function(args) {
    this.processHighlights(args);
    events.trigger( this, "select", args );
  }

  VizController.prototype.chartDoubleClickHandler = function(args) {
  //    this.processHighlights(args);
    events.trigger( this, "doubleclick", args );
  }

  VizController.prototype.processHighlights = function(args) {
    var mode = args.selectionMode || "TOGGLE";

    if (mode == "REPLACE") {
      // only use the selections from the arguments passed in
      this.highlights = [];
    }

    for (var i = 0; i < args.selections.length; i++) {
      var selectedItem = args.selections[i];

      var rowItem;
      var colId;
      var colLabel;
      var value;
      var colItem;
      var rowId;
      var rowLabel;

      if(selectedItem.rowItem) {
        rowItem = selectedItem.rowItem;
        rowId = selectedItem.rowId;
        rowLabel = selectedItem.rowLabel;
      }
      if(selectedItem.column || selectedItem.column == 0) {
        colId = selectedItem.columnId;
        colLabel = selectedItem.columnLabel;
        colItem = selectedItem.columnItem;
      }
      if((selectedItem.row || selectedItem.row == 0) && selectedItem.column) {
        value = selectedItem.value;
      }
      //  alert(rowItem+','+colLabel+'='+value);

      // see if this is already highlighted
      var removed = false;
      var modified = false;

      if(mode == "TOGGLE") {
        // previous selection should be retained or if re-selected should be toggled
        for( var hNo=0; hNo<this.highlights.length; hNo++) {
          var highlightRowItem = this.highlights[hNo].rowItem;
          var highlightColItem = this.highlights[hNo].colItem;
          var rowItemsSame = highlightRowItem
              && (highlightRowItem == rowItem
              || (highlightRowItem.join && ( highlightRowItem.join('-') == rowItem.join('-') ) ) );

          var colItemsSame = highlightColItem
              && (highlightColItem == colItem
              || (highlightColItem.join && ( highlightColItem.join('-') == colItem.join('-') ) ) );

          if(typeof colItemsSame == 'undefined') {
            colItemsSame = true;
          }

          if( rowItemsSame && colItemsSame && this.highlights[hNo].colId && this.highlights[hNo].colId == colId && this.highlights[hNo].type == 'column' && selectedItem.type == 'cell') {
                // switch this
            this.highlights[hNo].type = 'row';
                highlight.id    = selectedItem.rowId;
                highlight.value = rowItem;
                modified = true;
                break;
              }
          else if( rowItemsSame && colItemsSame && this.highlights[hNo].colId && this.highlights[hNo].colId == colId && this.highlights[hNo].type == 'column') {
            // remove this
            this.highlights.splice( hNo, 1 );
            removed = true;
            break;
          }
          else if( rowItemsSame && colItemsSame ) {
              // remove this
              this.highlights.splice( hNo, 1 );
              removed = true;
              break;
          }
        }
      }
      if(!removed && !modified) {
        highlight = { rowItem: rowItem, colId: colId, colLabel: colLabel, colItem: colItem, rowId: rowId, rowLabel: rowLabel };
        highlight.type = selectedItem.type;
        if( selectedItem.type == 'row' ) {
          highlight.id = rowId;
          highlight.value = rowItem;
        }
        else if( selectedItem.type == 'column' ) {
          highlight.type = 'column';
          highlight.id = colId;
          highlight.value = colLabel;
        }
        else if( selectedItem.type == 'cell' ) {
          highlight.type = 'cell';
          highlight.id = colId;
          highlight.value = colLabel;
        }
        this.highlights.push( highlight );
      }
    }
  //    this.updateHighlights();
  };

  /*
   updateHighlights
   Updates all of the highlights on the visualization
   */
  VizController.prototype.updateHighlights = function() {

    if(this.chart.setHighlights) {
      this.chart.setHighlights(this.highlights);
    }

  }

  /*
   updateHighlights
   Clears all of the highlights on the visualization
   */
  VizController.prototype.clearSelections = function() {
    this.highlights = [];
  }


  VizController.prototype.setupTable = function( ) {
    if(!this.dataTable) return;

    this.metrics = [];

    // get metrics across the entire dataset in case we need them
    for(var colNo = 0; colNo < this.dataTable.getNumberOfColumns(); colNo++) {
      if(this.dataTable.getColumnType(colNo) == 'string') {
        var values = this.dataTable.getDistinctValues(colNo);
        var paletteMap = VizController.createPaletteMap(values, this.palette);
        // TODO add longest sting length to the metrics
        this.metrics.push({
          values:     values,
          paletteMap: paletteMap
        });
      }
      else if( this.dataTable.getColumnType(colNo) == 'number' ) {
        var range = this.dataTable.getColumnRange(colNo);
        this.metrics.push({range: range});
      }
    }

  }

  /*
   createPaletteMap
   Static function to create a palette map
   */
  VizController.createPaletteMap = function(items, palette) {
    var map = {};
    for(var itemNo = 0; itemNo < items.length && itemNo < palette.colors.length; itemNo++) {
      map[items[itemNo]] = palette.colors[itemNo];
    }
    // are there more items than colors in the palette?
    for(var itemNo = palette.colors.length; itemNo < items.length; itemNo++) {
      map[items[itemNo]] = "#000000";
    }

    return map;
  }

  /*
   createPaletteMap
   Static function to create a color within a color gradient
   Return  an RGB() color
   */
  VizController.getRrbGradient = function(value, min, max, color1, color2) {
    if(max - min <= 0) {
      return VizController.getRrbColor(color2[0], color2[1], color2[2]);
    }
    var inRange = (value-min)/(max-min);
    var cols = new Array(3);
    cols[0] = Math.floor( inRange * (color2[0] - color1[0]) + color1[0] );
    cols[1] = Math.floor( inRange * (color2[1] - color1[1]) + color1[1] );
    cols[2] = Math.floor( inRange * (color2[2] - color1[2]) + color1[2] );
    return VizController.getRrbColor(cols[0], cols[1], cols[2]);
  }

  /*
   createPaletteMap
   Static function to create a color within a color gradient
   Return  an RGB() color
   */
  VizController.getRgbGradientFromMultiColorHex = function(value, min, max, colors) {

    var steps = colors.length-1;
    var range = max-min;

    if(range <= 0) {
      var start = colors.length-1;
      var end = start;
    } else {
      var start = Math.floor(((value-min)/range) * steps);
      var end = Math.ceil(((value-min)/range) * steps);
    }
    var color1 = VizController.convertToRGB(colors[start]);
    var color2 = VizController.convertToRGB(colors[end]);

    var rangeMin = (start == 0) ? 1 : (start / steps) * max;
    var rangeMax = (end / steps) * max;

    var inRange
    if(rangeMin == rangeMax){
      inRange = 1;
    } else {
      inRange = (value-rangeMin)/(rangeMax-rangeMin);
    }
    var cols = new Array(3);
    cols[0] = Math.floor( inRange * (color2[0] - color1[0]) + color1[0] );
    cols[1] = Math.floor( inRange * (color2[1] - color1[1]) + color1[1] );
    cols[2] = Math.floor( inRange * (color2[2] - color1[2]) + color1[2] );
    return VizController.getRrbColor(cols[0], cols[1], cols[2]);
  }

  // Adapted from protovis
  VizController.getDarkerFromColorHex = function(color, k) {
    var comps = VizController.convertToRGB(color);
    k = Math.pow(0.7, k != null ? k : 1);
    return VizController.getRrbColor(
          Math.max(0, Math.floor(k * comps[0])),
          Math.max(0, Math.floor(k * comps[1])),
          Math.max(0, Math.floor(k * comps[2])));
  };

  VizController.getRgbStepFromMultiColorHex = function(value, min, max, colors) {

    var steps = colors.length-1;
    var range = max-min;


    var step = Math.round(((value-min)/range) * steps);

    var color = VizController.convertToRGB(colors[step]);
    return VizController.getRrbColor(color[0], color[1], color[2]);
  }

  VizController.convertToRGB = function(hex) {
    if(hex.indexOf("#") == 0){
      hex = hex.substring(1);
    } else {
      hex = VizController.CSS_Names[hex.toLowerCase()];
    }
    return [
      parseInt(hex.substring(0, 2), 16),
      parseInt(hex.substring(2, 4), 16),
      parseInt(hex.substring(4, 6), 16)
    ];
  }

  /*
   createPaletteMap
   Static function to create a RGB color
   Return  an RGB() color
   */
  VizController.getRrbColor = function(r, g, b) {
    return 'RGB('+r+','+g+','+b+')';
  }

  VizController.prototype.resize = function(width, height) {
    this.visualPanelElement.style.width = width+"px";
    this.visualPanelElement.style.height = height+"px";
    this.chart.resize(width, height);
  }


  VizController.dashboardMode = false;
  try{
    window.parent && typeof(window.parent.PentahoDashboardController) !== "undefined";
  } catch(ignored){/*XSS*/}



  VizController.CSS_Names = {"aliceblue" : "F0F8FF",
    "antiquewhite" : "FAEBD7",
    "aqua" : "00FFFF",
    "aquamarine" : "7FFFD4",
    "azure" : "F0FFFF",
    "beige" : "F5F5DC",
    "bisque" : "FFE4C4",
    "black" : "000000",
    "blanchedalmond" : "FFEBCD",
    "blue" : "0000FF",
    "blueviolet" : "8A2BE2",
    "brown" : "A52A2A",
    "burlywood" : "DEB887",
    "cadetblue" : "5F9EA0",
    "chartreuse" : "7FFF00",
    "chocolate" : "D2691E",
    "coral" : "FF7F50",
    "cornflowerblue" : "6495ED",
    "cornsilk" : "FFF8DC",
    "crimson" : "DC143C",
    "cyan" : "00FFFF",
    "darkblue" : "00008B",
    "darkcyan" : "008B8B",
    "darkgoldenRod" : "B8860B",
    "darkgray" : "A9A9A9",
    "darkgrey" : "A9A9A9",
    "darkgreen" : "006400",
    "darkkhaki" : "BDB76B",
    "darkmagenta" : "8B008B",
    "darkoliveGreen" : "556B2F",
    "darkorange" : "FF8C00",
    "darkorchid" : "9932CC",
    "darkred" : "8B0000",
    "darksalmon" : "E9967A",
    "darkseagreen" : "8FBC8F",
    "darkslateblue" : "483D8B",
    "darkslategray" : "2F4F4F",
    "darkslategrey" : "2F4F4F",
    "darkturquoise" : "00CED1",
    "darkviolet" : "9400D3",
    "deeppink" : "FF1493",
    "deepskyblue" : "00BFFF",
    "dimgray" : "696969",
    "dimgrey" : "696969",
    "dodgerblue" : "1E90FF",
    "firebrick" : "B22222",
    "floralwhite" : "FFFAF0",
    "forestgreen" : "228B22",
    "fuchsia" : "FF00FF",
    "gainsboro" : "DCDCDC",
    "ghostwhite" : "F8F8FF",
    "gold" : "FFD700",
    "goldenrod" : "DAA520",
    "gray" : "808080",
    "grey" : "808080",
    "green" : "008000",
    "greenyellow" : "ADFF2F",
    "honeydew" : "F0FFF0",
    "hotpink" : "FF69B4",
    "indianred" : "CD5C5C",
    "indigo" : "4B0082",
    "ivory" : "FFFFF0",
    "khaki" : "F0E68C",
    "lavender" : "E6E6FA",
    "lavenderblush" : "FFF0F5",
    "lawngreen" : "7CFC00",
    "lemonchiffon" : "FFFACD",
    "lightblue" : "ADD8E6",
    "lightcoral" : "F08080",
    "lightcyan" : "E0FFFF",
    "lightgoldenrodyellow" : "FAFAD2",
    "lightgray" : "D3D3D3",
    "lightgrey" : "D3D3D3",
    "lightgreen" : "90EE90",
    "lightpink" : "FFB6C1",
    "lightsalmon" : "FFA07A",
    "lightseagreen" : "20B2AA",
    "lightskyblue" : "87CEFA",
    "lightslategray" : "778899",
    "lightslategrey" : "778899",
    "lightsteelblue" : "B0C4DE",
    "lightyellow" : "FFFFE0",
    "lime" : "00FF00",
    "limegreen" : "32CD32",
    "linen" : "FAF0E6",
    "magenta" : "FF00FF",
    "maroon" : "800000",
    "mediumaquamarine" : "66CDAA",
    "mediumblue" : "0000CD",
    "mediumorchid" : "BA55D3",
    "mediumpurple" : "9370D8",
    "mediumseagreen" : "3CB371",
    "mediumslateblue" : "7B68EE",
    "mediumspringgreen" : "00FA9A",
    "mediumturquoise" : "48D1CC",
    "mediumvioletred" : "C71585",
    "midnightblue" : "191970",
    "mintcream" : "F5FFFA",
    "mistyrose" : "FFE4E1",
    "moccasin" : "FFE4B5",
    "navajowhite" : "FFDEAD",
    "navy" : "000080",
    "oldlace" : "FDF5E6",
    "olive" : "808000",
    "olivedrab" : "6B8E23",
    "orange" : "FFA500",
    "orangered" : "FF4500",
    "orchid" : "DA70D6",
    "palegoldenrod" : "EEE8AA",
    "palegreen" : "98FB98",
    "paleturquoise" : "AFEEEE",
    "palevioletRed" : "D87093",
    "papayawhip" : "FFEFD5",
    "peachpuff" : "FFDAB9",
    "peru" : "CD853F",
    "pink" : "FFC0CB",
    "plum" : "DDA0DD",
    "powderblue" : "B0E0E6",
    "purple" : "800080",
    "red" : "FF0000",
    "rosybrown" : "BC8F8F",
    "royalblue" : "4169E1",
    "saddlebrown" : "8B4513",
    "salmon" : "FA8072",
    "sandybrown" : "F4A460",
    "seagreen" : "2E8B57",
    "seashell" : "FFF5EE",
    "sienna" : "A0522D",
    "silver" : "C0C0C0",
    "skyblue" : "87CEEB",
    "slateblue" : "6A5ACD",
    "slategray" : "708090",
    "slategrey" : "708090",
    "snow" : "FFFAFA",
    "springgreen" : "00FF7F",
    "steelblue" : "4682B4",
    "tan" : "D2B48C",
    "teal" : "008080",
    "thistle" : "D8BFD8",
    "tomato" : "FF6347",
    "turquoise" : "40E0D0",
    "violet" : "EE82EE",
    "wheat" : "F5DEB3",
    "white" : "FFFFFF",
    "whitesmoke" : "F5F5F5",
    "yellow" : "FFFF00",
    "yellowgreen" : "9ACD32"
  };

  return VizController;
});<|MERGE_RESOLUTION|>--- conflicted
+++ resolved
@@ -55,6 +55,17 @@
     this.formatInfo = null;
   }
 
+  VizController.prototype.dispose = function() {
+    pentaho.events.removeSource(this);
+    if(this.chart) {
+      if(this.chart.dispose) this.chart.dispose();
+      pentaho.events.removeSource(this.chart);
+      this.chart = null;
+    }
+
+    this.domNode = this.visualPanelElement = null;
+  };
+
   /*
    getError
    Returns the most recent Javascript error object
@@ -98,72 +109,6 @@
   VizController.prototype.setState = function(state, onReady ) {
     var myself = this;
 
-<<<<<<< HEAD
-/*
- pentaho.VizController
- The visualization controller
- */
-pentaho.VizController = function(id) {
-  this.id = id;
-  this.domNode = null;
-  this.isDragging = false;
-  this.combinations = [];
-  this.selections = [];
-  this.highlights = [];
-  this.metrics = null;
-  this.origTable = null;
-  this.dataTable = null;
-  this.currentViz = null;
-  this.currentAction = 'select';
-  this.layoutPanelElement = null;
-  this.layoutPanel = null;
-  this.visualPanelElement = null;
-  this.layoutShown = false;
-  this.toolbarElement = null;
-  this.title = null;
-  this.chart = null;
-  this.palette = pentaho.palettes[0];
-  this.lastError = null;
-  this.memberPalette = null;
-  this.formatInfo = null;
-}
-
-pentaho.VizController.prototype.dispose = function() {
-  pentaho.events.removeSource(this);
-  if(this.chart) {
-    if(this.chart.dispose) this.chart.dispose();
-    pentaho.events.removeSource(this.chart);
-    this.chart = null;
-  }
-
-  this.domNode = this.visualPanelElement = null;
-};
-
-/*
- getError
- Returns the most recent Javascript error object
- */
-pentaho.VizController.prototype.getError = function() {
-  return this.lastError;
-}
-
-/*
- getState
- Returns the state of the controller and the current visualiztion.
- {
- vizId: 'some id', // the id of the visualization
- vizState: {} // the state object from the visualization
- }
- */
-pentaho.VizController.prototype.getState = function() {
-  try {
-    var state = {};
-
-    if( this.currentViz ) {
-      state.vizId = this.currentViz.id;
-      if( this.chart.getState ) {
-        state.vizState = this.chart.getState();
-=======
     function haveChart() {
       delete state.dataReqs;
       // TODO: dojo dependency!!
@@ -171,7 +116,6 @@
 
       if( myself.chart && myself.chart.setState ) {
         myself.chart.setState(state.vizState);
->>>>>>> 6762bfec
       }
 
       if(onReady) onReady();
