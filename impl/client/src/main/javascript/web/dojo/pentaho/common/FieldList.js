/*!
* Copyright 2010 - 2023 Hitachi Vantara.  All rights reserved.
*
* Licensed under the Apache License, Version 2.0 (the "License");
* you may not use this file except in compliance with the License.
* You may obtain a copy of the License at
*
* http://www.apache.org/licenses/LICENSE-2.0
*
* Unless required by applicable law or agreed to in writing, software
* distributed under the License is distributed on an "AS IS" BASIS,
* WITHOUT WARRANTIES OR CONDITIONS OF ANY KIND, either express or implied.
* See the License for the specific language governing permissions and
* limitations under the License.
*
*/
define(["dojo/_base/declare", "dijit/_WidgetBase", "dijit/_Templated", "dojo/on", "dojo/query", "dojox/html/entities", "dojo/dom-class", "dojo/_base/array",
"dojo/dom-construct", "dojo/dnd/Source", "dojo/dnd/Selector", "dojo/_base/lang", "dojo/dom", "dojo/_base/event", "dojo/regexp", "dojo/keys", "dojo/dom-geometry", "common-ui/util/_focus"],
    function(declare, _WidgetBase, _Templated, on, query, entities, domClass, array, construct, Source, Selector, lang, dom, event, regexp, keys, domGeometry, focusUtil){
      return declare("pentaho.common.FieldList",
    [_WidgetBase, _Templated],
{
  templateString: '<div data-dojo-attach-point="containerNode"></div>',
  datasource: undefined,
  connectHandles: [],
  enableDragDrop: true,
  singleSelect: false,
  getLocaleString: undefined,
  filters: [],
  categorize: true,
  categoryClassMap: {},
  usedCategoryIds: {},
  fieldListNodes: [],
  localeStringFind: "Find:",
  localeStringClearSearch: "Clear Search",
  fieldCategories: [],

  sanitizeIdAndClassNames: function(name) {
    if(name != null){
      return entities.encode(name).replace(/ /g,"_");
    }
    else{
      return '';
    }
  },

  isCalcField: function (category) {
    return category === pentaho.pda.Column.ELEMENT_TYPES.CAT_CALC_FIELD;
  },

  generateUniqueClassName: function(categoryId) {
    if (this.isCalcField(categoryId)) {
      return categoryId;
    }
    var gen = function(){ return Math.round(Math.random() * 100000);};
    var className = "category" + gen();
    while(this.usedCategoryIds[className]){
      className = gen();
    }
    this.usedCategoryIds[className] = true;
    return "" + className;
  },

  initializeCategoryClassMap: function() {
    if (!this.initialized) {
      this.categoryClassMap[pentaho.pda.Column.ELEMENT_TYPES.CAT_CALC_FIELD] = pentaho.pda.Column.ELEMENT_TYPES.CAT_CALC_FIELD;
      this.initialized = true;
    }
  },

  getCategoryClassName: function(categoryId) {
    var className = this.categoryClassMap[categoryId];
    this.initializeCategoryClassMap();
    if (!className) {
      className = this.generateUniqueClassName(categoryId);
      this.categoryClassMap[categoryId] = className;
    }
    return className;
  },

  /**
   * Function to call when a field's oncontextmenu event is received
   * The default implementation is provided here. Call registerFieldContextMenuCallback
   * to override it.
   */
  fieldContextMenuCallback: function fieldContextMenuShow(evt) {
        if( !this.fieldContextMenu ) {
            return;
        }
        event.stop(evt);
        var x = evt.pageX;
        var y = evt.pageY;
        this.fieldContextMenu._scheduleOpen(evt.target, null, {x: x, y: y});
    },

  calcFieldContextMenuCallback: function calcFieldContextMenuShow(evt) {
        if( !this.calcFieldContextMenu ) {
            return;
        }
        event.stop(evt);
        var x = evt.pageX;
        var y = evt.pageY;
        this.calcFieldContextMenu._scheduleOpen(evt.target, null, {x: x, y: y});
  },

  /**
   * Function to handle adding a field. Will receive the fieldId as the only parameter.
   */
  doubleClickCallback: undefined,

  /**
   * Function to handle adding a field. Will receive the fieldId as the only parameter.
   */
  clickCallback: undefined,

  /**
   * The dojo.dnd.Source container for the fields
   */
  dndObj: undefined,

  /**
   * The dojo.dnd.Selector object used if enableDragDrop is false
   */
  selector: undefined,

  /**
   * A callback function so we can notify someone, if desired, when expand/collapse happens
   */
  expandCollapseCategoryCallback: undefined,

  /**
   * Function to handle disabling the selection of text.
   * The default implementation is provided here. Call registerTextSelectionDisabler
   * to override it.
   */
  textSelectionDisabler: function(target){
    if (typeof target.onselectstart!="undefined") { //IE route
        this.connectHandles.push(on(target, "selectstart", function() { return false; }));
    }
    else if (typeof target.style.MozUserSelect!="undefined") { //Firefox route
        target.style.MozUserSelect="none"
    } else { //All other route (ie: Opera)
        this.connectHandles.push(on(target, "mousedown", function() { return false; }));
    }
    target.style.cursor = "default"
  },

  registerLocalizationLookup: function(f) {
    this.getLocaleString = f;
    this._localize();
  },

  registerTextSelectionDisabler: function(f) {
    this.textSelectionDisabler = f;
  },

  registerFieldContextMenuCallback: function(f) {
    this.fieldContextMenuCallback = f;
  },

  registerCalcFieldContextMenuCallback: function(f) {
    this.calcFieldContextMenuCallback = f;
  },

  registerDoubleClickCallback: function(f) {
    this.doubleClickCallback = f;
  },

  registerClickCallback: function(f) {
    this.clickCallback = f;
  },

  registerExpandCollapseCategoryCallback: function(f) {
    this.expandCollapseCategoryCallback = f;
  },

  _localize: function() {
    if (this.getLocaleString) {
      this.localeStringFind = this.getLocaleString("fieldListFind");
      this.localeStringClearSearch = this.getLocaleString("fieldListClearSearch");
    }
  },

  _addItemClass: function(node, type){
    // summary:
    //		adds a class with prefix "dojoDndItem"
    // node: Node
    //		a node
    // type: String
    //		a variable suffix for a class name
    domClass.add(node, "dojoDndItem" + type);
    if(type == 'Selected' || type == 'Anchor'){
        domClass.add(node, "pentaho-listitem-selected");
        domClass.remove(node, 'pentaho-listitem-hover');
    }
  },

  _removeItemClass: function(node, type){
    // summary:
    //		removes a class with prefix "dojoDndItem"
    // node: Node
    //		a node
    // type: String
    //		a variable suffix for a class name
    domClass.remove(node, "dojoDndItem" + type);
    if(type == 'Selected' || type == 'Anchor'){
        domClass.remove(node, "pentaho-listitem-selected");
        domClass.remove(node, "pentaho-listitem");
        domClass.remove(node, 'pentaho-listitem-hover');
    }
  },

  unload: function() {
    if (this.dndObj) {
      this.dndObj.destroy();
    }
    array.forEach(this.connectHandles, function(handle) {
      handle.remove();
    });
    this.connectHandles = [];
    construct.empty(this.containerNode);

    this.categoryClassMap = {};
    this.usedCategoryIds = {};
    this.fieldListNodes = [];
    this.fieldCategories = [];
  },
<<<<<<< HEAD

  openCalcField: function(){
    var dialogContainer = document.createElement("div");
    dialogContainer.id="calfieldparent";
    dialogContainer.style.display = "flex";
    dialogContainer.style.justifyContent = "center";
    dialogContainer.style.alignItems = "center";
    dialogContainer.style.position = "fixed";
    dialogContainer.style.top = "0";
    dialogContainer.style.left = "0";
    dialogContainer.style.width = "100%";
    dialogContainer.style.height = "100%";
    dialogContainer.style.backgroundColor = "rgba(0, 0, 0, 0.5)";
    dialogContainer.style.zIndex = "900";

    var dialogContentContainer = document.createElement("div");
    dialogContentContainer.id="cal-field-container";
    dialogContentContainer.style.backgroundColor = "#fff";
    dialogContentContainer.style.padding = "20px";
    dialogContentContainer.style.width = "40%"
    dialogContentContainer.style.height = "70%"
    dialogContentContainer.style.overflow = "auto";
    dialogContentContainer.style.boxSizing = "border-box";

    var hiddenDivContent = document.getElementById("standardDialog").innerHTML;
    dialogContentContainer.innerHTML = hiddenDivContent;
    dialogContainer.appendChild(dialogContentContainer);

    document.body.appendChild(dialogContainer);
    dialogContentContainer.querySelector("#MA_name").focus();
  },

=======
  
>>>>>>> e0f7e113
  configureFor: function(datasource, searchContainer) {
    this.unload();

    this.dndObj = new Source(this.containerNode,
      {
        "copyOnly": true,
        "accept": "",
        "selfAccept": false,
        "singular": this.singleSelect,
        "creator": lang.hitch(this, this._dndItemCreator)
      });

    if(!this.enableDragDrop) {
        this.selector = new Selector(this.containerNode,
        {
          "copyOnly": true,
          "accept": "",
          "selfAccept": false,
          "singular": this.singleSelect,
          "creator": lang.hitch(this, this._dndItemCreator)
        });
        this.selector._addItemClass = this._addItemClass;
        this.selector._removeItemClass = this._removeItemClass;
    }

    this.dndObj._addItemClass = this._addItemClass;
    this.dndObj._removeItemClass = this._removeItemClass;

    // If configureFor is called with a searchContainer then search functionality will be added to
    // this instance of the fieldlist and the search input box will be appended to the searchContainer node
    if (searchContainer) {
      var searchBox = construct.create("div",
      {
        "id": "searchBox"
      }, searchContainer);
      searchBox.innerHTML = this.localeStringFind + " <input type=text id='searchField' /><div id='clearSearchField' title='" + this.localeStringClearSearch + "' class='hidden pentaho-deletebutton'></div>";
      this.connectHandles.push(on(dom.byId("searchField"),  'keyup', lang.hitch( this,  "searchFields")));
      this.connectHandles.push(on(dom.byId("clearSearchField"),  'click', lang.hitch( this,  "onClearSearch")));
    }

    if(!this.categorize) {
      var fields = this.getFields(datasource, null, this.filters);
      this.addFields( fields, this.containerNode, '' );
      return;
    }

    var addedCategories = [];

    var categories = this.getCategories(datasource);

    var calc = new pentaho.pda.dataelement();
    calc.id = pentaho.pda.Column.ELEMENT_TYPES.CAT_CALC_FIELD;
    calc.elementType = pentaho.pda.Column.ELEMENT_TYPES.CATEGORY;
    calc.dataType = pentaho.pda.Column.DATA_TYPES.NONE;
    calc.name = "Calculated Fields";

    categories.push(calc);

    var isFirstCategory = true;

    array.forEach(categories, function(category, idx) {
      if (array.indexOf(addedCategories, category.id) != -1) {
        return;
      }
      var fields = this.getFields(datasource, category, this.filters);
      if(fields.length == 0 && !(this.isCalcField(category.id))) {
        // there are no fields for this category with the current filters
        return;
      }
      var catId = this.getCategoryClassName(category.id);
      addedCategories.push(category.id);
      this.fieldCategories.push(catId);
      // create div for category
      var categoryDiv = construct.create("div",
        {
          "id": catId
        }, this.containerNode);
      if (isFirstCategory) {
        domClass.add(categoryDiv, "categoryNodeFirst");
        categoryDiv.setAttribute("tabindex", "0");
        isFirstCategory = false;
      } else {
        domClass.add(categoryDiv, "categoryNodeNotFirst");
      }
      this.connectHandles.push(on(categoryDiv,  'keydown', lang.hitch( this,  this._onKeydownHeader)));

      // create +- expand/collapse indicator
      var categoryIndicator = construct.create("div",
        {
          "id": catId + "-indicator",
          "class": "categoryIndicator treenode-open",
          "collapsed": "false",
          "categoryId": catId
        }, categoryDiv);
      this.connectHandles.push(on(categoryIndicator,  'click', lang.hitch( this,  this.expandCollapseCategory)));

      // create span for categoryName to display text
      var categoryNameSpan = construct.create("span",
        {
          "id": catId + "-span",
          "class": "treenode-branch-label",
          "innerHTML": category.name,
          "categoryId": catId
        }, categoryDiv);
      if(this.isCalcField(category.id)){
        var addCalButton = construct.create("button",
            {
              "id": "catId-add-button",
<<<<<<< HEAD
              "class": "pentaho-addbutton icon-zoomable",
              "tabindex": "-1",
              "collapsed": "true",
              "expanded":"false",
              "onclick": function() {
                this.openCalcField();
              }.bind(this)
=======
              "class": "pentaho-addbutton icon-zoomable"
>>>>>>> e0f7e113
            }, categoryDiv);
      }
      this.textSelectionDisabler(categoryNameSpan);
      this.connectHandles.push(on(categoryNameSpan,  'dblclick', lang.hitch( this,  this.expandCollapseCategory)));

      // create DND field list for this category
      var categoryFieldsDiv = construct.create("div",
        {
          "id": catId + "-fields"
        }, categoryDiv);

      this.addFields( fields, categoryFieldsDiv, catId );

    }, this);
  },

  addFields: function( fields, parent, parentId ) {
      var items = [];
      array.forEach(fields, function(field) {
          if(this.isCalcField(parentId)){
              var modifiedField = field.replace(/ /g, '');
              var item = {
                  "categoryId": parentId,
                  "displayName": field,
                  "fieldId": modifiedField+"-id",
                  "dataType": modifiedField+"-dataType",
                  "type": ["treenode-leaf-label"],
                  "description": "CAL-FIELD-"+modifiedField.toUpperCase()
              };
          } else {
              var item = {
                  "categoryId": parentId,
                  "displayName": field.name,
                  "fieldId": field.id,
                  "dataType": field.dataType,
                  "type": ["treenode-leaf-label"],
                  "description": field.description
              };
          }

          if(this.isCalcField(parentId) || field.hiddenForUser != "true"){
          items.push(item);
          this.dndObj.setItem("field-" + item.fieldId, { "data": item, "type": "treenode-leaf-label", "fieldId": item.fieldId });
        }
      }, this);
      if(this.enableDragDrop) {
        this.dndObj.insertNodes(false, items, false, parent);
      } else {
        // add the fields without the DnD stuff
        for(var idx=0; idx<items.length; idx++) {
            var x = this._dndItemCreator(items[idx],'');
            parent.appendChild(x.node);
            this.selector.setItem("field-" + items[idx].fieldId, { "data": items[idx], "type": "treenode-leaf-label", "fieldId": items[idx].fieldId });
            this.connectHandles.push(on(x.node,  'mousedown', lang.hitch( this,  this.onMouseDown)));
            this.connectHandles.push(on(x.node,  'mouseup', lang.hitch( this,  this.onMouseUp)));
        }
      }
  },

  onMouseDown: function(e) {
    this.selector.current = e.target;
    this.selector.onMouseDown(e);
  },

  onMouseUp: function(e) {
    this.selector.current = e.target;
    this.selector.onMouseUp(e);
  },

  _dndItemCreator: function(item, hint) {
    var props = {
        "id": "field-" + this.sanitizeIdAndClassNames(item.fieldId),
        "innerHTML": item.displayName,
        "fieldId": item.fieldId,
        "class": item.categoryId,
        "categoryId" : item.categoryId
    };
    if(item.description) {
        props.title = item.description;
    } else {
    	props.title = item.fieldId;
    }
    var div = construct.create("div", props);
    this.fieldListNodes.push(div);
    if (hint === "avatar") {
      domClass.add(div, "dragDropAvatar");
    } else {
      domClass.add(div, "field");
      domClass.add(div, "treenode-leaf-label");
      domClass.add(div, "pentaho-listitem");
      // Wire up interaction
      this.connectHandles.push(on(div,  "contextmenu", lang.hitch( this,  function(event) {
        this.updateSelectionForContextMenu(item.fieldId);
        if (this.isCalcField(item.categoryId)) {
          if (this.calcFieldContextMenuCallback) {
            this.calcFieldContextMenuCallback(event);
          }
        } else if (this.fieldContextMenuCallback) {
            this.fieldContextMenuCallback(event);
        }
      })));
      this.connectHandles.push(on(div,  'dblclick', lang.hitch( this,  function(event) {
        if(this.doubleClickCallback) {
            this.doubleClickCallback(item.fieldId);
        }
      })));
      this.connectHandles.push(on(div,  'mouseover', lang.hitch( this,  function(event) {
        this.onFieldMouseOver(event);
      })));
      this.connectHandles.push(on(div,  'mouseout', lang.hitch( this,  function(event) {
        this.onFieldMouseOut(event);
      })));
      this.connectHandles.push(on(div,  'click', lang.hitch( this,  function(event) {
        this.onFieldClick(event);
      })));
      this.connectHandles.push(on(div,  'keydown', lang.hitch( this, this._onKeyDownFieldListTree)));
    }
    return {node: div, data: item, type: ["treenode-leaf-label"]};
  },

  onFieldClick: function(event) {
    if(this.selector) {
        this.selector.onClick(event);
    }
    if(this.clickCallback) {
        this.clickCallback(event);
    }
  },

  onFieldMouseOver: function(event) {
    if (event.currentTarget==this.dndObj.anchor) {
      return;
    }
    if(this.selector) {
        this.selector.onMouseOver(event);
    }
    if(!domClass.contains(event.target,'pentaho-listitem-selected')) {
        domClass.add(event.target, 'pentaho-listitem-hover');
        domClass.remove(event.target, 'pentaho-listitem');
    }
  },

  onFieldMouseOut: function(event) {
    if (event.currentTarget==this.dndObj.anchor) {
      return;
    }
    if(this.selector) {
        this.selector.onMouseOut(event);
    }
    if(!domClass.contains(event.target,'pentaho-listitem-selected')) {
        domClass.add(event.target, 'pentaho-listitem');
        domClass.remove(event.target, 'pentaho-listitem-hover');
    }
  },

  _elementComparator: function(a, b) {
    if (a.name < b.name) {
      return -1;
    } else if (a.name == b.name) {
      return 0;
    } else {
      return 1;
    }
  },

  getCategories: function(datasource) {
    var categories = [];
    array.forEach(datasource.getAllElements(), function(element) {
      if (element.elementType == pentaho.pda.Column.ELEMENT_TYPES.CATEGORY && categories[element] == null) {
        categories.push(element);
      }
    });
    return categories;
  },

  getFields: function(datasource, category, filters) {
    var fields = [];
    var elements = datasource.getAllElements();
    array.forEach(datasource.getAllElements(), function(element) {
      if (element.isQueryElement && ( category == null || element.parent == category) && fields[element] == null) {

        if(filters && filters.length > 0) {
            // apply the filters
            var ok = true;
            for(var filterNo=0; filterNo<filters.length; filterNo++) {
                var values = filters[filterNo].values;
                var filterOk = false;
                for(var valueNo=0; valueNo<values.length; valueNo++) {
                    if(element[filters[filterNo].type] == values[valueNo]) {
                        filterOk = true;
                        break;
                    }
                }
                ok = ok && filterOk;
                if(!ok) {
                    break;
                }
            }
            if(ok) {
                fields.push(element);
            }
        } else {
            fields.push(element);
        }
      }
    });
    return fields;
  },

  expandCollapseCategory: function (eventElement) {
    var categoryId = dojo.attr(eventElement.target, "categoryId");
    var indicatorNode = dom.byId(categoryId + "-indicator");
    var collapsed = dojo.attr(indicatorNode, "collapsed") != "true";
    if (collapsed) {
      domClass.add(indicatorNode,'treenode-closed');
      domClass.remove(indicatorNode,'treenode-open');
    } else {
      domClass.add(indicatorNode,'treenode-open');
      domClass.remove(indicatorNode,'treenode-closed');
    }
    dojo.attr(indicatorNode, "collapsed", "" + collapsed);

    var fields = query("." + categoryId, this.containerNode);
    if (collapsed) {
      fields.addClass("hidden")
    } else {
      fields.removeClass("hidden");
    }

    if (this.expandCollapseCategoryCallback) {
      this.expandCollapseCategoryCallback(collapsed);
    }
  },

  updateFilterIndicators: function(filters) {
    // Remove all filter indicators
    query(".treenode-leaf-label", this.containerNode).removeClass("fieldlist-filtered-field");
    // Add filter icons to fields that are filtered
    if (!filters) {
      return;
    }
    // For all active filters add the fieldFiltered class to the field list div for the column that's filtered
    array.forEach(filters, function(filter) {
      var fieldDiv = dom.byId("field-" + this.sanitizeIdAndClassNames(filter.column));
      if(fieldDiv != null){
        domClass.add(fieldDiv, "fieldlist-filtered-field");
      }
    }, this);
  },

  /**
   * If the item we invoked the context menu over is not selected make it the only selection.
   */
  updateSelectionForContextMenu: function(fieldId) {
    var selected = false;
    this.dndObj.forInSelectedItems(function(item, id) {
      if (item.data.fieldId === fieldId) {
        selected = true;
      }
    });

    var id = "field-" + fieldId;
    var node = dom.byId(id);
    // Logic borrowed from dojo.dnd.Selector.onMouseDown
    if (!selected) {
      this.clearSelection();
      this.dndObj.anchor = node;
      this.dndObj._addItemClass(node, "Anchor");
      this.dndObj.selection[id] = 1;
    }
  },

  _isFieldSelected: function(elem) {
    return elem.classList.contains('pentaho-listitem-selected');
  },

  _toggleSelection: function(node){
    if(this._isFieldSelected(node)) {
      this.dndObj._removeItemClass(node, "Anchor");
      delete this.dndObj.selection[node.getAttribute("id")];
    } else {
      this._updateMultiSelectionForContextMenu(node.getAttribute("fieldId"));
    }
  },

  _updateMultiSelectionForContextMenu: function(fieldId) {
    var selected = false;
    this.dndObj.forInSelectedItems(function(item, id) {
      if (item.data.fieldId === fieldId) {
        selected = true;
      }
    });

    var id = "field-" + fieldId;
    var node = dom.byId(id);

    if (!selected) {
      this.dndObj.anchor = node;
      this.dndObj._addItemClass(node, "Anchor");
      this.dndObj.selection[id] = this.dndObj.getSelectedNodes().length + 1;
    }
  },

  getSelectedItems: function() {
    if (this.dndObj && this.enableDragDrop) {
      var items = [];
      this.dndObj.forInSelectedItems(function(item) {
        items.push(item.data);
      });
      return items;
    }
    if (this.selector && !this.enableDragDrop) {
      var items = [];
      this.selector.forInSelectedItems(function(item) {
        items.push(item.data);
      }, this);
      return items;
    }
  },

  clearSelection: function() {
    if (this.dndObj && this.enableDragDrop) {
      this.dndObj.selectNone();
    }
    if(this.selector) {
      this.selector.selectNone();
    }
  },

  addFilter: function( filter ) {
    this.filters.push(filter);
  },

  clearFilters: function() {
    this.filters = [];
  },

  setCategorized: function( categorize ) {
    this.categorize = categorize;
  },

  setEnableDragDrop: function( enableDragDrop ) {
    this.enableDragDrop = enableDragDrop;
  },

  setContextMenu: function( fieldContextMenu ) {
    this.fieldContextMenu = fieldContextMenu;
  },

  setCalcFieldContextMenu: function(calcFieldContextMenu) {
    this.calcFieldContextMenu = calcFieldContextMenu;
  },

  searchFields: function(key) {

    var isFirstCategory = true;
    var searchField = dom.byId("searchField");
    var clearSearchField = dom.byId("clearSearchField");
    var hasFocus = this._hasFocus();
    var focusTargetState = this._captureFocusTargetState();

    // if only one field shown, press return to add it
    if (key && key.keyCode == 13) {
      if (this.fieldCount == 1 && this.dndObj && this.dndObj.anchor) {
        if(this.doubleClickCallback) {
            this.doubleClickCallback(dojo.attr(this.dndObj.anchor, "fieldId"));
            this.clearSelection();
        }
      }
      return;
    }

    // Reset the highlight on the last selected field if there was one
    this.clearSelection();

    // do search
    var key = searchField.value;
    var len = this.fieldListNodes.length;
    this.fieldCount = 0;
    var re = null;
    if (key) {
      re = new RegExp(regexp.escapeString(key), 'i');
      domClass.remove(clearSearchField, "hidden");
    } else {
      domClass.add(clearSearchField, "hidden");
    }

    var showGroup = false, groupHeader = null;
    var firstNode = null;
    for (var x = 0; x < len; ++x) {
      var node = this.fieldListNodes[x];
      // if group changes, hide the group header first
      var nodeGroupHeader = dom.byId(dojo.attr(node, "categoryId"));
      if (groupHeader != nodeGroupHeader) {
        groupHeader = nodeGroupHeader;
        showGroup = false;
        if (groupHeader && node.id) {
          domClass.add(groupHeader, "hidden");
          domClass.remove(groupHeader, "categoryNodeFirst");
          domClass.remove(groupHeader, "categoryNodeNotFirst");
        }
      }
      if (!re || node.textContent.search(re) >= 0) {
        domClass.remove(node, "hidden");
        ++this.fieldCount;
        if (!firstNode)
          firstNode = node; // remember the first node
        if (!showGroup && groupHeader) {
          domClass.remove(groupHeader, "hidden");
          showGroup = true;
          if (isFirstCategory) {
            domClass.add(groupHeader, "categoryNodeFirst");
            groupHeader.setAttribute("tabindex", "-1");
            isFirstCategory = false;
          } else {
            domClass.add(groupHeader, "categoryNodeNotFirst");
          }
        }
      } else {
        domClass.add(node, "hidden");
      }
    }

    this._restoreFocusTarget(focusTargetState, hasFocus);

    // if there is only one node left, do sth special
    if (this.fieldCount === 1) {
      this.updateSelectionForContextMenu(dojo.attr(firstNode, "fieldId"));
    }

    this.expandAllCategories();
  },

  _getCurrentFocusTarget: function () {
    return this.containerNode.querySelector('[tabindex="0"]');
  },

  _captureFocusTargetState: function () {
    var currentNode = this._getCurrentFocusTarget();
    if (currentNode == null) {
      return null;
    }

    return focusUtil.captureState(currentNode, {
      root: this.containerNode,
      focusable: true
    });
  },

  _restoreFocusTarget: function (focusTargetState, setFocus) {
    var newNode = focusTargetState && focusTargetState.closest();

    newNode = this._setCurrentFocusTarget(newNode, setFocus);

    // If it was not possible to focus any of the tree's target-able nodes,
    // then focus the search field (or previous tabbable element before fieldList).
    if (newNode == null && setFocus) {
      document.querySelector("#searchField").focus();
    }

    return newNode;
  },

  _getDefaultFocusTarget: function () {
    var keyArgs = {root: this.containerNode, focusable: true};

    return focusUtil.firstTabbable(keyArgs.root, keyArgs);
  },

  _setCurrentFocusTarget: function (newNode, setFocus) {
    var currentNode = this._getCurrentFocusTarget();

    if (newNode == null) {
      newNode = this._getDefaultFocusTarget();
    }

    // No targetable nodes?
    if (newNode == null) {
      // assert currentNode === null;
      return null;
    }

    // Effectively changing the current focus target?
    if (newNode !== currentNode) {
      if (currentNode != null) {
        currentNode.setAttribute("tabindex", "-1");
      }

      newNode.setAttribute("tabindex", "0");
    }

    if (setFocus) {
      newNode.focus();
    }

    return newNode;
  },

  _hasFocus: function () {
    return focusUtil.containsFocus(this.containerNode);
  },

  onClearSearch : function() {
    var searchField = dom.byId("searchField");
    var clearSearchField = dom.byId("clearSearchField");
    if (searchField.value) {
      searchField.value = "";
      this.searchFields();
      this.expandAllCategories();
      searchField.focus();
    }
    domClass.add(clearSearchField, "hidden");
  },

  expandAllCategories : function() {
    for (var categoryId in this.usedCategoryIds) {
      var indicatorNode = dom.byId(categoryId + "-indicator");
      var expanded = dojo.attr(indicatorNode, "collapsed") != "true";
      if (!expanded) {
        this.expandCollapseCategory({target: indicatorNode})
      }
    }
  },

  _isHiddenChild: function (elem) {
    return elem.classList.contains("hidden");
  },

  _findNextHeader: function (elem) {
    var currentCatId = dojo.attr(elem, "id");
    var catArray = this.fieldCategories;
    var L = catArray.length;

    if (L === 0) {
      return null;
    }

    // Not found or found at last position.
    var index = catArray.indexOf(currentCatId);
    if (index < 0 || index === (L - 1)) {
      return dom.byId(catArray[0]);
    }

    var nextHeader = dom.byId(catArray[index + 1]);
    if (this._isHiddenChild(nextHeader)) {
      return this._findNextHeader(nextHeader);
    }
      var calButton = dom.byId("catId-add-button");
      var tabIndexValue = this.isCalcField(nextHeader.id) ? "0" : "-1";
      calButton.setAttribute("tabindex", tabIndexValue);

    return nextHeader;
  },

  _findPrevHeader: function (elem) {
    var currentCatId = dojo.attr(elem, "id");
    var catArray = this.fieldCategories;
    var L = catArray.length;

    if (L === 0) {
      return null;
    }

    // Not found or found at first position.
    var index = catArray.indexOf(currentCatId);
    if (index <= 0) {
      return dom.byId(catArray[L - 1]);
    }

    var prevHeader = dom.byId(catArray[index - 1]);
    if (this._isHiddenChild(prevHeader)) {
      return this._findPrevHeader(prevHeader);
    }
    var calButton = dom.byId("catId-add-button");
    var tabIndexValue = this.isCalcField(prevHeader.id) ? "0" : "-1";
    calButton.setAttribute("tabindex", tabIndexValue);
    return prevHeader;
  },

  _findNextField: function (elem) {
    var fieldArray = Array.from(this.containerNode.children);
    var L = fieldArray.length;

    if (L === 0) {
      return null;
    }

    // Not found or found at last position.
    var index = fieldArray.indexOf(elem);
    if (index < 0 || index === (L - 1)) {
      return fieldArray[0];
    }

    var nextField = fieldArray[index + 1];
    if (this._isHiddenChild(nextField)) {
      return this._findNextField(nextField);
    }
      var calButton = dom.byId("catId-add-button");
      var tabIndexValue = this.isCalcField(nextField.id) ? "0" : "-1";
      calButton.setAttribute("tabindex", tabIndexValue);

    return nextField;
  },

  _findPrevField: function (elem) {
    var fieldArray = Array.from(this.containerNode.children);
    var L = fieldArray.length;

    if (L === 0) {
      return null;
    }

    // Not found or found at first position.
    var index = fieldArray.indexOf(elem);
    if (index <= 0) {
      return fieldArray[L - 1];
    }

    var prevField = fieldArray[index - 1];
    if (this._isHiddenChild(prevField)) {
      return this._findPrevField(prevField);
    }
      var calButton = dom.byId("catId-add-button");
      var tabIndexValue = this.isCalcField(prevField.id) ? "0" : "-1";
      calButton.setAttribute("tabindex", tabIndexValue);

    return prevField;
  },

  _onKeydownHeader: function (e) {
      var code = e.keyCode || e.which;
      var header = e.target;
      var categoryId = dojo.attr(header, "id");
      var children;
      var expanded = false;
      if (header.firstElementChild !== null){
        expanded = dojo.attr(header.firstElementChild, "collapsed") !== "true";
      }


    if (code === keys.DOWN_ARROW) {
      e.preventDefault();
      var firstChild;
      if (expanded) {
        children = query("." + categoryId, this.containerNode);
        for (var i = 0; i < children.length; i++) {
          if (this._isHiddenChild(children[i])) {
            continue;
          }
          firstChild = children[i];
          break;
        }
      }
      header.setAttribute('tabindex', '-1');
      if (firstChild) {
        // Move focus to first shown child under Nth Header
        firstChild.setAttribute('tabindex', '0');
        firstChild.focus();
      } else {
        var nextHeader = this._findNextHeader(header);
        if (nextHeader) {
          // Move from Nth header to (N+1) Header if Nth Header is closed
          nextHeader.setAttribute('tabindex', '0');
          nextHeader.focus();
        }
      }
    } else if (code === keys.UP_ARROW) {
      if (!this._isFirstHeader(header)) {
        e.preventDefault();
        var previousHeader = this._findPrevHeader(header);
          if (previousHeader.firstElementChild !== null){
              expanded = dojo.attr(previousHeader.firstElementChild, "collapsed") !== "true";
          }
        var lastChild;

        if (expanded) {
          children = query("." + previousHeader.id, this.containerNode);
          for (var j = children.length - 1; j > -1; j--) {
            if (this._isHiddenChild(children[j])) {
              continue;
            }
            lastChild = children[j];
            break;
          }
        }
        header.setAttribute('tabindex', '-1');
        if (lastChild) {
          // Move from Nth header to Last Sibling under (N-1) Header if (N-1) Header is open
          lastChild.setAttribute('tabindex', '0');
          lastChild.focus();
        } else {
          // Move from Nth header to (N-1) Header if (N-1) header is closed
          previousHeader.setAttribute('tabindex', '0');
          previousHeader.focus();
        }
      }
    } else if (code === keys.LEFT_ARROW) {
      if (expanded) {
        this.expandCollapseCategory({ target: header.nextElementSibling });
      }
    } else if (code === keys.RIGHT_ARROW) {
      if (!expanded) {
        this.expandCollapseCategory({ target: header.nextElementSibling });
      }
    }
  },

  _isFirstHeader: function (elem) {
    return elem.classList.contains("categoryNodeFirst");
  },

  _isLastField: function (elem) {
    var fieldListNodesLength = this.fieldListNodes.length;
    return elem.id === this.fieldListNodes[ fieldListNodesLength - 1].id;
  },

  _isField: function (elem) {
    return elem.classList.contains("field");
  },

  _moveFocus: function (node, key) {
    var groupHeader = dom.byId(dojo.attr(node, "categoryId"));
    if (key === 'Up') {
      var previousSibling = this._findPrevField(node);
      var header = groupHeader;
      if (previousSibling && this._isField(previousSibling)) {
        previousSibling.setAttribute('tabindex', '0');
        node.setAttribute('tabindex', '-1');
        previousSibling.focus();
      } else if (header) {
        header.setAttribute('tabindex', '0');
        node.setAttribute('tabindex', '-1');
        header.focus();
      }
    } else if (key === 'Down') {
      if (!this._isLastField(node)) {
        var nextSibling = this._findNextField(node);
        if (nextSibling && this._isField(nextSibling)) {
          nextSibling.setAttribute('tabindex', '0');
          node.setAttribute('tabindex', '-1');
          nextSibling.focus();
          return;
        }
        var nextHeader = this._findNextHeader(groupHeader);
        if (nextHeader) {
          nextHeader.setAttribute('tabindex', '0');
          node.setAttribute('tabindex', '-1');
          nextHeader.focus();
        }
      } else {
          var nextHeader = this._findNextHeader(groupHeader);
          if (nextHeader) {
              nextHeader.setAttribute('tabindex', '0');
              node.setAttribute('tabindex', '-1');
              nextHeader.focus();
           }
      }
    }
  },

  _onKeyDownFieldListTree: function (event) {
    var node = event.target;
    var code = (event.keyCode ? event.keyCode : event.which);
    if (event.shiftKey) {
      switch (code) {
        case keys.UP_ARROW:
          event.preventDefault();
          this._moveFocus(node, 'Up');
          this._updateMultiSelectionForContextMenu(node.getAttribute("fieldId"));
          break;
        case keys.DOWN_ARROW:
          event.preventDefault();
          this._moveFocus(node, 'Down');
          this._updateMultiSelectionForContextMenu(node.getAttribute("fieldId"));
          break;
        default:
          return;
      }
    } else if (event.ctrlKey) {
      switch (code) {
        case keys.UP_ARROW:
          event.preventDefault();
          this._moveFocus(node, 'Up');
          break;
        case keys.DOWN_ARROW:
          event.preventDefault();
          this._moveFocus(node, 'Down');
          break;
        case keys.SPACE:
          event.preventDefault();
          this._toggleSelection(node);
          break;
        default:
          return;
      }
    } else {
      switch (code) {
        case keys.ENTER:
          this.updateSelectionForContextMenu(node.getAttribute("fieldId"));
          coords = domGeometry.position(node, true);
          coords.x += coords.w;
          coords.y += coords.h;
          if (this.isCalcField(node.classList[0])) {
              this.calcFieldContextMenu._scheduleOpen(node, null, coords);
          } else {
              this.fieldContextMenu._scheduleOpen(node, null, coords);
          }
          break;
        case keys.UP_ARROW:
          event.preventDefault();
          this._moveFocus(node, 'Up');
          break;
        case keys.DOWN_ARROW:
          event.preventDefault();
          this._moveFocus(node, 'Down');
          break;
        default:
          return;
      }
    }
  },
});
});<|MERGE_RESOLUTION|>--- conflicted
+++ resolved
@@ -225,42 +225,7 @@
     this.fieldListNodes = [];
     this.fieldCategories = [];
   },
-<<<<<<< HEAD
-
-  openCalcField: function(){
-    var dialogContainer = document.createElement("div");
-    dialogContainer.id="calfieldparent";
-    dialogContainer.style.display = "flex";
-    dialogContainer.style.justifyContent = "center";
-    dialogContainer.style.alignItems = "center";
-    dialogContainer.style.position = "fixed";
-    dialogContainer.style.top = "0";
-    dialogContainer.style.left = "0";
-    dialogContainer.style.width = "100%";
-    dialogContainer.style.height = "100%";
-    dialogContainer.style.backgroundColor = "rgba(0, 0, 0, 0.5)";
-    dialogContainer.style.zIndex = "900";
-
-    var dialogContentContainer = document.createElement("div");
-    dialogContentContainer.id="cal-field-container";
-    dialogContentContainer.style.backgroundColor = "#fff";
-    dialogContentContainer.style.padding = "20px";
-    dialogContentContainer.style.width = "40%"
-    dialogContentContainer.style.height = "70%"
-    dialogContentContainer.style.overflow = "auto";
-    dialogContentContainer.style.boxSizing = "border-box";
-
-    var hiddenDivContent = document.getElementById("standardDialog").innerHTML;
-    dialogContentContainer.innerHTML = hiddenDivContent;
-    dialogContainer.appendChild(dialogContentContainer);
-
-    document.body.appendChild(dialogContainer);
-    dialogContentContainer.querySelector("#MA_name").focus();
-  },
-
-=======
-  
->>>>>>> e0f7e113
+
   configureFor: function(datasource, searchContainer) {
     this.unload();
 
@@ -369,17 +334,10 @@
         var addCalButton = construct.create("button",
             {
               "id": "catId-add-button",
-<<<<<<< HEAD
               "class": "pentaho-addbutton icon-zoomable",
               "tabindex": "-1",
               "collapsed": "true",
-              "expanded":"false",
-              "onclick": function() {
-                this.openCalcField();
-              }.bind(this)
-=======
-              "class": "pentaho-addbutton icon-zoomable"
->>>>>>> e0f7e113
+              "expanded":"false"
             }, categoryDiv);
       }
       this.textSelectionDisabler(categoryNameSpan);
@@ -591,6 +549,7 @@
 
   expandCollapseCategory: function (eventElement) {
     var categoryId = dojo.attr(eventElement.target, "categoryId");
+    var node = dom.byId(categoryId + "-fields");
     var indicatorNode = dom.byId(categoryId + "-indicator");
     var collapsed = dojo.attr(indicatorNode, "collapsed") != "true";
     if (collapsed) {
