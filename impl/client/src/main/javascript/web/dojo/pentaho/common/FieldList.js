--- conflicted
+++ resolved
@@ -223,31 +223,6 @@
     this.usedCategoryIds = {};
     this.fieldListNodes = [];
   },
-<<<<<<< HEAD
-
-  openCalcField: function(){
-    document.getElementById("MA_name").value = "";
-    document.getElementById("MA_content").value = "";
-    document.getElementById("cal-field-container").setAttribute("data-edit-mode", "false");
-    document.getElementById("dialogTitleText").innerHTML = "Create Calculated Field";
-    var availableFields = document.getElementById("availableFields");
-    if (availableFields != null) {
-      for (var index = availableFields.options.length-1; index >= 0; index--) {
-        availableFields.remove(index);
-      }
-    }
-    array.forEach(this.fieldListNodes, function (node) {
-      var option = document.createElement("option");
-      option.innerText = node.innerText;
-      option.value = node.classList.contains("CAT_CALC_FIELD") ? node.innerText : node.getAttribute("fieldid");
-      availableFields.appendChild(option);
-    });
-    var calcFieldDlgClasses = document.getElementById("calfieldparent").classList;
-    calcFieldDlgClasses.remove("calculated-field-hide");
-    calcFieldDlgClasses.add("calculated-field");
-  },
-=======
->>>>>>> 8a05cac6
   
   configureFor: function(datasource, searchContainer) {
     this.unload();
@@ -353,15 +328,7 @@
         var addCalButton = construct.create("button",
             {
               "id": "catId-add-button",
-<<<<<<< HEAD
-              "class": "pentaho-addbutton icon-zoomable",
-              "onclick": function() {
-                this.openCalcField();
-              }.bind(this)
-
-=======
               "class": "pentaho-addbutton icon-zoomable"
->>>>>>> 8a05cac6
             }, categoryDiv);
 
       }
