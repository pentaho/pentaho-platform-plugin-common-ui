--- conflicted
+++ resolved
@@ -28,12 +28,8 @@
     defaultFont: function(font, defaultSize) {
         if(!font) return (defaultSize || 10) + 'px OpenSansRegular, sans-serif';
 
-<<<<<<< HEAD
+        // TODO: Analyzer specific
         return font.replace(/\bdefault\s*$/i, 'OpenSansRegular, sans-serif');
-=======
-        // TODO: Analyzer specific
-        return font.replace(/\bdefault\s*$/i, 'sans-serif');
->>>>>>> cc9b7e7f
     },
 
     readFontModel: function(model, prefix) {
